[package]
name = "node-cli"
version = "3.0.0-dev"
authors = ["Parity Technologies <admin@parity.io>"]
description = "Generic Substrate node implementation in Rust."
build = "build.rs"
edition = "2018"
license = "GPL-3.0-or-later WITH Classpath-exception-2.0"
default-run = "substrate"
homepage = "https://substrate.dev"
repository = "https://github.com/paritytech/substrate/"

[package.metadata.wasm-pack.profile.release]
# `wasm-opt` has some problems on linux, see
# https://github.com/rustwasm/wasm-pack/issues/781 etc.
wasm-opt = false

[package.metadata.docs.rs]
targets = ["x86_64-unknown-linux-gnu"]

[badges]
travis-ci = { repository = "paritytech/substrate" }
maintenance = { status = "actively-developed" }
is-it-maintained-issue-resolution = { repository = "paritytech/substrate" }
is-it-maintained-open-issues = { repository = "paritytech/substrate" }

[[bin]]
name = "substrate"
path = "bin/main.rs"
required-features = ["cli"]

[lib]
crate-type = ["cdylib", "rlib"]

[dependencies]
# third-party dependencies
<<<<<<< HEAD
jsonrpsee = { git = "https://github.com/paritytech/jsonrpsee", branch = "dp-debug-substrate-tests", features = ["server"] }
=======
jsonrpsee = { git = "https://github.com/paritytech/jsonrpsee", rev = "0b7614884ea24fd1e00ffb406a79d48e0be8dee1", features = ["server"] }
>>>>>>> 669e2cab
serde = { version = "1.0.126", features = ["derive"] }
futures = "0.3.16"
hex-literal = "0.3.1"
log = "0.4.8"
rand = "0.7.2"
structopt = { version = "0.3.8", optional = true }

# primitives
sp-authority-discovery = { version = "4.0.0-dev", path = "../../../primitives/authority-discovery" }
sp-consensus-babe = { version = "0.10.0-dev", path = "../../../primitives/consensus/babe" }
grandpa-primitives = { version = "4.0.0-dev", package = "sp-finality-grandpa", path = "../../../primitives/finality-grandpa" }
sp-core = { version = "4.0.0-dev", path = "../../../primitives/core" }
sp-runtime = { version = "4.0.0-dev", path = "../../../primitives/runtime" }
sp-timestamp = { version = "4.0.0-dev", path = "../../../primitives/timestamp" }
sp-authorship = { version = "4.0.0-dev", path = "../../../primitives/authorship" }
sp-inherents = { version = "4.0.0-dev", path = "../../../primitives/inherents" }
sp-keyring = { version = "4.0.0-dev", path = "../../../primitives/keyring" }
sp-keystore = { version = "0.10.0-dev", path = "../../../primitives/keystore" }
sp-consensus = { version = "0.10.0-dev", path = "../../../primitives/consensus/common" }
sp-transaction-pool = { version = "4.0.0-dev", path = "../../../primitives/transaction-pool" }
sp-transaction-storage-proof = { version = "4.0.0-dev", path = "../../../primitives/transaction-storage-proof" }

# client dependencies
sc-consensus-babe-rpc = { version = "0.10.0-dev", path = "../../../client/consensus/babe/rpc" }
sc-finality-grandpa-rpc = { version = "0.10.0-dev", path = "../../../client/finality-grandpa/rpc" }
sc-sync-state-rpc = { version = "0.10.0-dev", path = "../../../client/sync-state-rpc" }
pallet-transaction-payment-rpc = { version = "4.0.0-dev", path = "../../../frame/transaction-payment/rpc/" }
substrate-frame-rpc-system = { version = "4.0.0-dev", path = "../../../utils/frame/rpc/system/" }
pallet-mmr-rpc = { version = "3.0.0", path = "../../../frame/merkle-mountain-range/rpc/" }
pallet-contracts-rpc = { version = "4.0.0-dev", path = "../../../frame/contracts/rpc/" }

sc-client-api = { version = "4.0.0-dev", path = "../../../client/api" }
sc-chain-spec = { version = "4.0.0-dev", path = "../../../client/chain-spec" }
sc-consensus = { version = "0.10.0-dev", path = "../../../client/consensus/common" }
sc-transaction-pool = { version = "4.0.0-dev", path = "../../../client/transaction-pool" }
sc-transaction-pool-api = { version = "4.0.0-dev", path = "../../../client/transaction-pool/api" }
sc-network = { version = "0.10.0-dev", path = "../../../client/network" }
sc-consensus-slots = { version = "0.10.0-dev", path = "../../../client/consensus/slots" }
sc-consensus-babe = { version = "0.10.0-dev", path = "../../../client/consensus/babe" }
sc-consensus-uncles = { version = "0.10.0-dev", path = "../../../client/consensus/uncles" }
grandpa = { version = "0.10.0-dev", package = "sc-finality-grandpa", path = "../../../client/finality-grandpa" }
sc-rpc = { version = "4.0.0-dev", path = "../../../client/rpc" }
sc-basic-authorship = { version = "0.10.0-dev", path = "../../../client/basic-authorship" }
sc-service = { version = "0.10.0-dev", default-features = false, path = "../../../client/service" }
sc-telemetry = { version = "4.0.0-dev", path = "../../../client/telemetry" }
sc-executor = { version = "0.10.0-dev", path = "../../../client/executor" }
sc-authority-discovery = { version = "0.10.0-dev", path = "../../../client/authority-discovery" }

# frame dependencies
frame-system = { version = "4.0.0-dev", path = "../../../frame/system" }
pallet-transaction-payment = { version = "4.0.0-dev", path = "../../../frame/transaction-payment" }
pallet-im-online = { version = "4.0.0-dev", default-features = false, path = "../../../frame/im-online" }

# node-specific dependencies
node-runtime = { version = "3.0.0-dev", path = "../runtime" }
node-rpc = { version = "3.0.0-dev", path = "../rpc" }
node-primitives = { version = "2.0.0", path = "../primitives" }
node-executor = { version = "3.0.0-dev", path = "../executor" }

# CLI-specific dependencies
sc-cli = { version = "0.10.0-dev", optional = true, path = "../../../client/cli" }
frame-benchmarking-cli = { version = "4.0.0-dev", optional = true, path = "../../../utils/frame/benchmarking-cli" }
node-inspect = { version = "0.9.0-dev", optional = true, path = "../inspect" }
try-runtime-cli = { version = "0.10.0-dev", optional = true, path = "../../../utils/frame/try-runtime/cli" }

[target.'cfg(target_arch="x86_64")'.dependencies]
node-executor = { version = "3.0.0-dev", path = "../executor", features = [
	"wasmtime",
] }
sc-cli = { version = "0.10.0-dev", optional = true, path = "../../../client/cli", features = [
	"wasmtime",
] }
sc-service = { version = "0.10.0-dev", default-features = false, path = "../../../client/service", features = [
	"wasmtime",
] }
sp-trie = { version = "4.0.0-dev", default-features = false, path = "../../../primitives/trie", features = [
	"memory-tracker",
] }

[dev-dependencies]
sc-keystore = { version = "4.0.0-dev", path = "../../../client/keystore" }
sc-client-db = { version = "0.10.0-dev", path = "../../../client/db" }
sc-consensus = { version = "0.10.0-dev", path = "../../../client/consensus/common" }
sc-consensus-babe = { version = "0.10.0-dev", path = "../../../client/consensus/babe" }
sc-consensus-epochs = { version = "0.10.0-dev", path = "../../../client/consensus/epochs" }
sc-service-test = { version = "2.0.0", path = "../../../client/service/test" }
sp-tracing = { version = "4.0.0-dev", path = "../../../primitives/tracing" }
futures = "0.3.16"
tempfile = "3.1.0"
assert_cmd = "1.0"
nix = "0.19"
serde_json = "1.0"
regex = "1"
platforms = "1.1"
async-std = { version = "1.6.5", features = ["attributes"] }
soketto = "0.4.2"

[build-dependencies]
structopt = { version = "0.3.8", optional = true }
node-inspect = { version = "0.9.0-dev", optional = true, path = "../inspect" }
frame-benchmarking-cli = { version = "4.0.0-dev", optional = true, path = "../../../utils/frame/benchmarking-cli" }
substrate-build-script-utils = { version = "3.0.0", optional = true, path = "../../../utils/build-script-utils" }
substrate-frame-cli = { version = "4.0.0-dev", optional = true, path = "../../../utils/frame/frame-utilities-cli" }
try-runtime-cli = { version = "0.10.0-dev", optional = true, path = "../../../utils/frame/try-runtime/cli" }
sc-cli = { version = "0.10.0-dev", path = "../../../client/cli", optional = true }

[features]
default = [ "cli" ]
cli = [
	"node-executor/wasmi-errno",
	"node-inspect",
	"sc-cli",
	"frame-benchmarking-cli",
	"substrate-frame-cli",
	"sc-service/db",
	"structopt",
	"substrate-build-script-utils",
	"try-runtime-cli",
]
runtime-benchmarks = [
	"node-runtime/runtime-benchmarks",
	"frame-benchmarking-cli",
]
# Enable features that allow the runtime to be tried and debugged. Name might be subject to change
# in the near future.
try-runtime = ["node-runtime/try-runtime", "try-runtime-cli"]<|MERGE_RESOLUTION|>--- conflicted
+++ resolved
@@ -34,11 +34,7 @@
 
 [dependencies]
 # third-party dependencies
-<<<<<<< HEAD
-jsonrpsee = { git = "https://github.com/paritytech/jsonrpsee", branch = "dp-debug-substrate-tests", features = ["server"] }
-=======
 jsonrpsee = { git = "https://github.com/paritytech/jsonrpsee", rev = "0b7614884ea24fd1e00ffb406a79d48e0be8dee1", features = ["server"] }
->>>>>>> 669e2cab
 serde = { version = "1.0.126", features = ["derive"] }
 futures = "0.3.16"
 hex-literal = "0.3.1"
