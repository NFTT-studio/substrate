--- conflicted
+++ resolved
@@ -135,10 +135,6 @@
 					);
 				},
 			}
-<<<<<<< HEAD
-
-=======
->>>>>>> 659f8d90
 		} else if let Ok((public_key, v)) =
 		<Self::Pair as Pair>::Public::from_string_with_version(uri)
 		{
