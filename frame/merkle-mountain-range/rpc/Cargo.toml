--- conflicted
+++ resolved
@@ -13,18 +13,10 @@
 targets = ["x86_64-unknown-linux-gnu"]
 
 [dependencies]
-<<<<<<< HEAD
-codec = { package = "parity-scale-codec", version = "2.0.0" }
+codec = { package = "parity-scale-codec", version = "3.0.0" }
 jsonrpsee = { version = "0.9", features = ["server", "macros"] }
 serde_json = "1.0.74"
-serde = { version = "1.0.132", features = ["derive"] }
-=======
-codec = { package = "parity-scale-codec", version = "3.0.0" }
-jsonrpc-core = "18.0.0"
-jsonrpc-core-client = "18.0.0"
-jsonrpc-derive = "18.0.0"
 serde = { version = "1.0.136", features = ["derive"] }
->>>>>>> 32a4fe01
 
 sp-api = { version = "4.0.0-dev", path = "../../../primitives/api" }
 sp-blockchain = { version = "4.0.0-dev", path = "../../../primitives/blockchain" }
