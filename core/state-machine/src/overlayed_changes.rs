--- conflicted
+++ resolved
@@ -112,17 +112,6 @@
 	extrinsic_index: u32,
 ) {
 	let state = history.len() - 1;
-<<<<<<< HEAD
-	if let Some((mut current, current_index)) = h_value.get_mut(history) {
-
-		if current_index == state {
-			current.value = value;
-			current.extrinsics.get_or_insert_with(Default::default)
-				.insert(extrinsic_index);
-
-		} else {
-			let mut extrinsics = current.extrinsics.clone();
-=======
 	if let Some(current) = h_value.get_mut(history) {
 
 		if current.index == state {
@@ -132,7 +121,6 @@
 
 		} else {
 			let mut extrinsics = current.value.extrinsics.clone();
->>>>>>> 1074c8cb
 			extrinsics.get_or_insert_with(Default::default)
 				.insert(extrinsic_index);
 			h_value.push_unchecked(HistoriedValue {
